# setup.py
# run with:         python setup.py build_ext -i
# clean up with:    python setup.py clean --all

from Cython.Build import cythonize
import numpy as np
from setuptools.extension import Extension
from setuptools import find_packages, setup

with open('requirements.txt', 'r') as f:
    required = f.read().splitlines()

with open('test_requirements.txt', 'r') as f:
    test_required = f.read().splitlines()

with open('README.md', 'r') as f:
    long_description = f.read()

ext_modules = [Extension("oasis.oasis_methods",
                         sources=["oasis/oasis_methods.pyx"],
                         include_dirs=[np.get_include()],
                         language="c++")]

<<<<<<< HEAD
setup(name='oasis-deconv',
      version='0.2.0',
      author='Johannes Friedrich',
      author_email='jfriedrich@flatironinstitute.org',
=======
setup(name='oasis',
      version='0.2.0',
      author='Johannes Friedrich',
      author_email='johannes.friedrich@alleninstitute.org',
>>>>>>> 8362fe50
      url='https://github.com/j-friedrich/OASIS',
      license='GPL-3',
      description='Fast algorithm for deconvolution of neural calcium imaging traces',
      long_description=long_description,
      long_description_content_type='text/markdown',
      ext_modules=cythonize(ext_modules,compiler_directives={'cdivision': True}),
      packages=find_packages(),
      install_requires=required,
      tests_require=test_required)<|MERGE_RESOLUTION|>--- conflicted
+++ resolved
@@ -21,17 +21,10 @@
                          include_dirs=[np.get_include()],
                          language="c++")]
 
-<<<<<<< HEAD
-setup(name='oasis-deconv',
-      version='0.2.0',
-      author='Johannes Friedrich',
-      author_email='jfriedrich@flatironinstitute.org',
-=======
 setup(name='oasis',
-      version='0.2.0',
+      version='0.2.1',
       author='Johannes Friedrich',
       author_email='johannes.friedrich@alleninstitute.org',
->>>>>>> 8362fe50
       url='https://github.com/j-friedrich/OASIS',
       license='GPL-3',
       description='Fast algorithm for deconvolution of neural calcium imaging traces',
