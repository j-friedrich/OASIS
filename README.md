--- conflicted
+++ resolved
@@ -8,11 +8,7 @@
 <p align="left"><img src="https://github.com/j-friedrich/OASIS/blob/master/examples/oasis_video.gif"  width="90%"></p>
 
 ## Requirements
-<<<<<<< HEAD
-The scripts were tested on Linux and MacOS (some users successfully used Windows too) with a typical numerical/scientific Python 2.7 or 3.5-3.11 installation that included the following
-=======
 The scripts were tested on Linux and MacOS (some users successfully used Windows too) with a typical numerical/scientific Python 2.7 or 3.5-3.13 installation that included the following
->>>>>>> 8362fe50
 
 - python >= 2.7.11
 - matplotlib >= 1.5.1
@@ -28,12 +24,6 @@
 
 ## Installation
 ### Package based
-<<<<<<< HEAD
-The easiest way to install OASIS is using `pip`:  
-```
-pip install oasis-deconv
-```
-=======
 The easiest way to install OASIS is using either `pip`:  
 ```
 pip install oasis-deconv
@@ -42,7 +32,6 @@
 ```
 conda install -c conda-forge oasis-deconv
 ```
->>>>>>> 8362fe50
 However, you won't have the examples provided in the GitHub repo.
 
 ### Compile from source
